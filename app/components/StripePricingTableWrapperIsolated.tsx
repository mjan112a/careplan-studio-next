--- conflicted
+++ resolved
@@ -38,8 +38,11 @@
   const [localUserId, setLocalUserId] = useState<string | null>(userId);
   const [localUserEmail, setLocalUserEmail] = useState<string | null>(userEmail);
   const [authChecked, setAuthChecked] = useState(false);
+  const [authChecked, setAuthChecked] = useState(false);
 
   useEffect(() => {
+    let isMounted = true;
+    
     let isMounted = true;
     
     const checkAuth = async () => {
@@ -49,8 +52,20 @@
           setIsLoading(true);
         }
         
+        // Reset loading state when starting a new check
+        if (isMounted) {
+          setIsLoading(true);
+        }
+        
         // If userId and userEmail are provided as props, use them
         if (userId && userEmail) {
+          if (isMounted) {
+            setLocalUserId(userId);
+            setLocalUserEmail(userEmail);
+            setIsAuthenticated(true);
+            setIsLoading(false);
+            setAuthChecked(true);
+          }
           if (isMounted) {
             setLocalUserId(userId);
             setLocalUserEmail(userEmail);
@@ -73,9 +88,23 @@
           }
           setIsLoading(false);
           setAuthChecked(true);
+        if (isMounted) {
+          if (session?.user) {
+            setLocalUserId(session.user.id);
+            setLocalUserEmail(session.user.email || null);
+            setIsAuthenticated(true);
+          } else {
+            setIsAuthenticated(false);
+          }
+          setIsLoading(false);
+          setAuthChecked(true);
         }
       } catch (error) {
         logger.error('Error checking authentication', { error });
+        if (isMounted) {
+          setIsLoading(false);
+          setAuthChecked(true);
+        }
         if (isMounted) {
           setIsLoading(false);
           setAuthChecked(true);
@@ -84,6 +113,12 @@
     };
 
     checkAuth();
+    
+    // Cleanup function to prevent state updates after unmount
+    return () => {
+      isMounted = false;
+    };
+  }, [userId, userEmail, authChecked]);
     
     // Cleanup function to prevent state updates after unmount
     return () => {
@@ -123,7 +158,6 @@
       </Suspense>
       
       {!isAuthenticated && (
-<<<<<<< HEAD
         <>
           {/* Invisible overlay to prevent interaction with the pricing table */}
           <div className="absolute inset-0 bg-transparent z-10" onClick={handleSignUp}></div>
@@ -144,19 +178,6 @@
             </div>
           </div>
         </>
-=======
-        <div className="mt-4 text-center">
-          <p className="text-sm text-gray-600 mb-2">
-            Sign up to save your subscription preferences
-          </p>
-          <Button 
-            onClick={handleSignUp}
-            className="bg-blue-600 hover:bg-blue-700 text-white"
-          >
-            Sign Up
-          </Button>
-        </div>
->>>>>>> 496bedfe
       )}
     </div>
   );
